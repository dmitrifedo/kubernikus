package controller

import (
	"errors"
	"fmt"
	"sync"
	"time"

	"github.com/golang/glog"
	"k8s.io/apimachinery/pkg/api/meta"
	kubernetes_informers "k8s.io/client-go/informers"
	kubernetes_clientset "k8s.io/client-go/kubernetes"
	"k8s.io/helm/pkg/helm"

	helmutil "github.com/sapcc/kubernikus/pkg/client/helm"
	kube "github.com/sapcc/kubernikus/pkg/client/kubernetes"
	"github.com/sapcc/kubernikus/pkg/client/kubernikus"
	"github.com/sapcc/kubernikus/pkg/client/openstack"
	kubernikus_clientset "github.com/sapcc/kubernikus/pkg/generated/clientset"
	kubernikus_informers "github.com/sapcc/kubernikus/pkg/generated/informers/externalversions"
	"github.com/sapcc/kubernikus/pkg/version"
)

type KubernikusOperatorOptions struct {
	KubeConfig string

	ChartDirectory string

	AuthURL           string
	AuthUsername      string
	AuthPassword      string
	AuthDomain        string
	AuthProject       string
	AuthProjectDomain string

	KubernikusDomain string
	Namespace        string
	Controllers      []string
}

type Clients struct {
	Kubernikus kubernikus_clientset.Interface
	Kubernetes kubernetes_clientset.Interface
	Satellites *kube.SharedClientFactory
	Openstack  openstack.Client
	Helm       *helm.Client
}

type OpenstackConfig struct {
	AuthURL           string
	AuthUsername      string
	AuthPassword      string
	AuthDomain        string
	AuthProject       string
	AuthProjectDomain string
}

type HelmConfig struct {
	ChartDirectory string
}

type KubernikusConfig struct {
	Domain      string
	Namespace   string
	Controllers map[string]Controller
}

type Config struct {
	Openstack  OpenstackConfig
	Kubernikus KubernikusConfig
	Helm       HelmConfig
}

type Factories struct {
	Kubernikus kubernikus_informers.SharedInformerFactory
	Kubernetes kubernetes_informers.SharedInformerFactory
}

type KubernikusOperator struct {
	Clients
	Config
	Factories
}

const (
	DEFAULT_WORKERS        = 1
	DEFAULT_RECONCILIATION = 5 * time.Minute
)

var (
	CONTROLLER_OPTIONS = map[string]int{
		"groundctl":         10,
		"launchctl":         DEFAULT_WORKERS,
		"wormholegenerator": DEFAULT_WORKERS,
	}
)

func NewKubernikusOperator(options *KubernikusOperatorOptions) *KubernikusOperator {
	var err error

	o := &KubernikusOperator{
		Config: Config{
			Openstack: OpenstackConfig{
				AuthURL:           options.AuthURL,
				AuthUsername:      options.AuthUsername,
				AuthPassword:      options.AuthPassword,
				AuthProject:       options.AuthProjectDomain,
				AuthProjectDomain: options.AuthProjectDomain,
			},
			Helm: HelmConfig{
				ChartDirectory: options.ChartDirectory,
			},
			Kubernikus: KubernikusConfig{
				Domain:      options.KubernikusDomain,
<<<<<<< HEAD
				Namespace:   options.Namespace,
				Controllers: make(map[string]Controller),
			},
		},
=======
				Controllers: options.Controllers,
			}},
>>>>>>> 2b2fd4e5
	}

	o.Clients.Kubernetes, err = kube.NewClient(options.KubeConfig)
	if err != nil {
		glog.Fatalf("Failed to create kubernetes clients: %s", err)
	}

	o.Clients.Kubernikus, err = kubernikus.NewClient(options.KubeConfig)
	if err != nil {
		glog.Fatalf("Failed to create kubernikus clients: %s", err)
	}

	config, err := kube.NewConfig(options.KubeConfig)
	if err != nil {
		glog.Fatalf("Failed to create kubernetes config: %s", err)
	}
	o.Clients.Helm, err = helmutil.NewClient(o.Clients.Kubernetes, config)
	if err != nil {
		glog.Fatalf("Failed to create helm client: %s", err)
	}

	o.Factories.Kubernikus = kubernikus_informers.NewSharedInformerFactory(o.Clients.Kubernikus, DEFAULT_RECONCILIATION)
	o.Factories.Kubernetes = kubernetes_informers.NewSharedInformerFactory(o.Clients.Kubernetes, DEFAULT_RECONCILIATION)

	o.Clients.Openstack = openstack.NewClient(
		o.Factories.Kubernetes,
		options.AuthURL,
		options.AuthUsername,
		options.AuthPassword,
		options.AuthDomain,
		options.AuthProject,
		options.AuthProjectDomain,
	)
<<<<<<< HEAD

	for _, k := range options.Controllers {
		switch k {
		case "groundctl":
			o.Config.Kubernikus.Controllers["groundctl"] = NewGroundController(o.Factories, o.Clients, o.Config)
		case "launchctl":
			o.Config.Kubernikus.Controllers["launchctl"] = NewLaunchController(o.Factories, o.Clients)
		case "wormholegenerator":
			o.Config.Kubernikus.Controllers["wormholegenerator"] = NewWormholeGenerator(o.Factories, o.Clients)
		}
	}

=======
	o.Clients.Satellites = kube.NewSharedClientFactory(
		o.Clients.Kubernetes.Core().Secrets(options.Namespace),
		o.Factories.Kubernikus.Kubernikus().V1().Klusters().Informer(),
	)
>>>>>>> 2b2fd4e5
	return o
}

func (o *KubernikusOperator) Run(stopCh <-chan struct{}, wg *sync.WaitGroup) {
	fmt.Printf("Welcome to Kubernikus %v\n", version.VERSION)

	o.Factories.Kubernikus.Start(stopCh)
	o.Factories.Kubernetes.Start(stopCh)

	o.Factories.Kubernikus.WaitForCacheSync(stopCh)
	o.Factories.Kubernetes.WaitForCacheSync(stopCh)

	glog.Info("Cache primed. Ready for Action!")

	for name, controller := range o.Config.Kubernikus.Controllers {
		go controller.Run(CONTROLLER_OPTIONS[name], stopCh, wg)
	}
}

// MetaLabelReleaseIndexFunc is a default index function that indexes based on an object's release label
func MetaLabelReleaseIndexFunc(obj interface{}) ([]string, error) {
	meta, err := meta.Accessor(obj)
	if err != nil {
		return []string{""}, fmt.Errorf("object has no meta: %v", err)
	}
	if release, found := meta.GetLabels()["release"]; found {
		glog.Infof("Found release %v for pod %v", release, meta.GetName())
		return []string{release}, nil
	}
	glog.Infof("meta labels: %v", meta.GetLabels())
	return []string{""}, errors.New("object has no release label")

}<|MERGE_RESOLUTION|>--- conflicted
+++ resolved
@@ -112,15 +112,10 @@
 			},
 			Kubernikus: KubernikusConfig{
 				Domain:      options.KubernikusDomain,
-<<<<<<< HEAD
 				Namespace:   options.Namespace,
 				Controllers: make(map[string]Controller),
 			},
 		},
-=======
-				Controllers: options.Controllers,
-			}},
->>>>>>> 2b2fd4e5
 	}
 
 	o.Clients.Kubernetes, err = kube.NewClient(options.KubeConfig)
@@ -154,7 +149,11 @@
 		options.AuthProject,
 		options.AuthProjectDomain,
 	)
-<<<<<<< HEAD
+
+	o.Clients.Satellites = kube.NewSharedClientFactory(
+		o.Clients.Kubernetes.Core().Secrets(options.Namespace),
+		o.Factories.Kubernikus.Kubernikus().V1().Klusters().Informer(),
+	)
 
 	for _, k := range options.Controllers {
 		switch k {
@@ -167,13 +166,6 @@
 		}
 	}
 
-=======
-	o.Clients.Satellites = kube.NewSharedClientFactory(
-		o.Clients.Kubernetes.Core().Secrets(options.Namespace),
-		o.Factories.Kubernikus.Kubernikus().V1().Klusters().Informer(),
-	)
->>>>>>> 2b2fd4e5
-	return o
 }
 
 func (o *KubernikusOperator) Run(stopCh <-chan struct{}, wg *sync.WaitGroup) {
