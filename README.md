# Kubernikus

[![Build Status](https://travis-ci.org/sapcc/kubernikus.svg?branch=master)](https://travis-ci.org/sapcc/kubernikus)

Converged Cloud goes Containers


<<<<<<< HEAD
=======
## Setting up a new Region

### Prepare Tiller with RBAC
```
kubectl -n kube-system create sa tiller
kubectl create clusterrolebinding tiller --clusterrole cluster-admin --serviceaccount=kube-system:tiller
helm init --service-account tiller
```

### Tiller Hacks until Workhole Reverse Tunnel works
`kubectl edit deployment/tiller-deploy`:
```
      volumes:
      - configMap:
          defaultMode: 420
          name: tiller-kubeconfig
        name: kubeconfig
      containers:
      - env:
        - name: TILLER_NAMESPACE
          value: kube-system
        - name: KUBECONFIG
          value: /etc/tiller/kubeconfig
        - name: KUBERNETES_SERVICE_HOST

```

Create Configmap. Edit `server`:
```
cat <<EOF | kubectl create configmap tiller-kubeconfig -n kube-system --from-file -
apiVersion: v1
kind: Config
clusters:
- cluster:
    certificate-authority: /var/run/secrets/kubernetes.io/serviceaccount/ca.crt
    server: https://k-staging-7df1acb1a2f2478eadf3f350d3f44c51.kubernikus-staging.admin.cloud.sap
  name: default
contexts:
- context:
    cluster: default
    namespace: default
    user: default
  name: default
current-context: default
users:
- name: default
  user:
    tokenFile: /var/run/secrets/kubernetes.io/serviceaccount/token
EOF
```

## Authenticating at the Control Planes

Install kubernikusctl with:
```
go get github.com/sapcc/kubernikus/cmd/kubernikusctl
```

Initial kubeconfig setup:
```
kubernikusctl auth init --url https://k-staging.admin.cloud.sap --name k-staging --user-domain-name ccadmin --project-name kubernikus-staging --project-domain-name ccadmin --auth-url https://identity-3.eu-nl-1.cloud.sap --username <USER> 
kubernikusctl auth init --url https://k-eu-nl-1.admin.cloud.sap --name k-eu-nl-1 --user-domain-name ccadmin --project-name kubernikus --project-domain-name ccadmin --auth-url https://identity-3.eu-nl-1.cloud.sap --username <USER> 
```

Refresh certificates with:
```
kubernikusctl auth refresh
```

Automate in Fish with:
```
function _kubectl
  test -n "$KUBECTL_CONTEXT"; or set -x KUBECTL_CONTEXT (kubectl config current-context)

  if count $argv > /dev/null
    kubernikusctl auth refresh --context $KUBECTL_CONTEXT
  end

  if test -n "$KUBECTL_NAMESPACE"
    eval kubectl --context $KUBECTL_CONTEXT --namespace $KUBECTL_NAMESPACE $argv
  else
    eval kubectl --context $KUBECTL_CONTEXT $argv
  end
end
```
>>>>>>> c521d507
<|MERGE_RESOLUTION|>--- conflicted
+++ resolved
@@ -3,93 +3,3 @@
 [![Build Status](https://travis-ci.org/sapcc/kubernikus.svg?branch=master)](https://travis-ci.org/sapcc/kubernikus)
 
 Converged Cloud goes Containers
-
-
-<<<<<<< HEAD
-=======
-## Setting up a new Region
-
-### Prepare Tiller with RBAC
-```
-kubectl -n kube-system create sa tiller
-kubectl create clusterrolebinding tiller --clusterrole cluster-admin --serviceaccount=kube-system:tiller
-helm init --service-account tiller
-```
-
-### Tiller Hacks until Workhole Reverse Tunnel works
-`kubectl edit deployment/tiller-deploy`:
-```
-      volumes:
-      - configMap:
-          defaultMode: 420
-          name: tiller-kubeconfig
-        name: kubeconfig
-      containers:
-      - env:
-        - name: TILLER_NAMESPACE
-          value: kube-system
-        - name: KUBECONFIG
-          value: /etc/tiller/kubeconfig
-        - name: KUBERNETES_SERVICE_HOST
-
-```
-
-Create Configmap. Edit `server`:
-```
-cat <<EOF | kubectl create configmap tiller-kubeconfig -n kube-system --from-file -
-apiVersion: v1
-kind: Config
-clusters:
-- cluster:
-    certificate-authority: /var/run/secrets/kubernetes.io/serviceaccount/ca.crt
-    server: https://k-staging-7df1acb1a2f2478eadf3f350d3f44c51.kubernikus-staging.admin.cloud.sap
-  name: default
-contexts:
-- context:
-    cluster: default
-    namespace: default
-    user: default
-  name: default
-current-context: default
-users:
-- name: default
-  user:
-    tokenFile: /var/run/secrets/kubernetes.io/serviceaccount/token
-EOF
-```
-
-## Authenticating at the Control Planes
-
-Install kubernikusctl with:
-```
-go get github.com/sapcc/kubernikus/cmd/kubernikusctl
-```
-
-Initial kubeconfig setup:
-```
-kubernikusctl auth init --url https://k-staging.admin.cloud.sap --name k-staging --user-domain-name ccadmin --project-name kubernikus-staging --project-domain-name ccadmin --auth-url https://identity-3.eu-nl-1.cloud.sap --username <USER> 
-kubernikusctl auth init --url https://k-eu-nl-1.admin.cloud.sap --name k-eu-nl-1 --user-domain-name ccadmin --project-name kubernikus --project-domain-name ccadmin --auth-url https://identity-3.eu-nl-1.cloud.sap --username <USER> 
-```
-
-Refresh certificates with:
-```
-kubernikusctl auth refresh
-```
-
-Automate in Fish with:
-```
-function _kubectl
-  test -n "$KUBECTL_CONTEXT"; or set -x KUBECTL_CONTEXT (kubectl config current-context)
-
-  if count $argv > /dev/null
-    kubernikusctl auth refresh --context $KUBECTL_CONTEXT
-  end
-
-  if test -n "$KUBECTL_NAMESPACE"
-    eval kubectl --context $KUBECTL_CONTEXT --namespace $KUBECTL_NAMESPACE $argv
-  else
-    eval kubectl --context $KUBECTL_CONTEXT $argv
-  end
-end
-```
->>>>>>> c521d507
